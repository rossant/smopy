"""Smopy: OpenStreetMap image tiles in Python.

Give a box in geographical coordinates (latitude/longitude) and a zoom level,
Smopy returns an OpenStreetMap tile image!

"""
# -----------------------------------------------------------------------------
# Imports
# -----------------------------------------------------------------------------
from __future__ import print_function

from six import BytesIO
from six.moves.urllib.request import urlopen

from PIL import Image
import numpy as np
import matplotlib.pyplot as plt
from IPython.display import display_png


# -----------------------------------------------------------------------------
# Constants
# -----------------------------------------------------------------------------
__version__ = '0.0.4'
TILE_SIZE = 256
MAXTILES = 16
TILE_SERVER = "http://tile.openstreetmap.org/{z}/{x}/{y}.png"


# -----------------------------------------------------------------------------
# OSM functions
# -----------------------------------------------------------------------------
def get_url(x, y, z):
    """Return the URL to the image tile (x, y) at zoom z."""
    return TILE_SERVER.format(z=z, x=x, y=y)


def fetch_tile(x, y, z):
    """Fetch tile (x, y) at zoom level z from OpenStreetMap's servers.

    Return a PIL image.

    """
    url = get_url(x, y, z)
    png = BytesIO(urlopen(url).read())
    img = Image.open(png)
    img.load()
    return img


def fetch_map(box, z):
    """Fetch OSM tiles composing a box at a given zoom level, and
    return the assembled PIL image."""
    box = correct_box(box, z)
    x0, y0, x1, y1 = box
    sx, sy = get_box_size(box)
    if sx * sy >= MAXTILES:
        raise Exception(("You are requesting a very large map, beware of "
                         "OpenStreetMap tile usage policy "
                         "(http://wiki.openstreetmap.org/wiki/Tile_usage_policy)."))
    img = Image.new('RGB', (sx*TILE_SIZE, sy*TILE_SIZE))
    for x in range(x0, x1 + 1):
        for y in range(y0, y1 + 1):
            px, py = TILE_SIZE * (x - x0), TILE_SIZE * (y - y0)
            img.paste(fetch_tile(x, y, z), (px, py))
    return img


def correct_box(box, z):
    """Get good box limits"""
    x0, y0, x1, y1 = box
    new_x0 = max(0, min(x0, x1))
    new_x1 = min(2**z - 1, max(x0, x1))
    new_y0 = max(0, min(y0, y1))
    new_y1 = min(2**z - 1, max(y0, y1))

    return (new_x0, new_y0, new_x1, new_y1)


def get_box_size(box):
    """Get box size"""
    x0, y0, x1, y1 = box
    sx = abs(x1 - x0) + 1
    sy = abs(y1 - y0) + 1
    return (sx, sy)


def determine_scale(latitude, z):
    """Determine the amount of meters per pixel

    :param latitude: latitude in radians
    :param z: zoom level

    Source: http://wiki.openstreetmap.org/wiki/Slippy_map_tilenames#Resolution_and_Scale

    """
    # For zoom = 0 at equator
    meter_per_pixel = 156543.03

    resolution = meter_per_pixel * np.cos(latitude) / (2 ** z)

    return resolution


# -----------------------------------------------------------------------------
# Utility imaging functions
# -----------------------------------------------------------------------------
def image_to_png(img):
    """Convert a PIL image to a PNG binary string."""
    exp = BytesIO()
    img.save(exp, format='png')
    exp.seek(0)
    s = exp.read()
    exp.close()
    return s


def image_to_numpy(img):
    """Convert a PIL image to a NumPy array."""
    return np.array(img)


# -----------------------------------------------------------------------------
# Functions related to coordinates
# -----------------------------------------------------------------------------
def deg2num(latitude, longitude, zoom, do_round=True):
    """Convert from latitude and longitude to tile numbers.

    If do_round is True, return integers. Otherwise, return floating point
    values.

    Source: http://wiki.openstreetmap.org/wiki/Slippy_map_tilenames#Python

    """
    lat_rad = np.radians(latitude)
    n = 2.0 ** zoom
    if do_round:
        f = np.floor
    else:
        f = lambda x: x
    xtile = f((longitude + 180.) / 360. * n)
    ytile = f((1.0 - np.log(np.tan(lat_rad) + (1 / np.cos(lat_rad))) / np.pi) /
              2. * n)
    if do_round:
        if isinstance(xtile, np.ndarray):
            xtile = xtile.astype(np.int32)
        else:
            xtile = int(xtile)
        if isinstance(ytile, np.ndarray):
            ytile = ytile.astype(np.int32)
        else:
            ytile = int(ytile)
    return (xtile, ytile)


def num2deg(xtile, ytile, zoom):
    """Convert from x and y tile numbers to latitude and longitude.

    Source: http://wiki.openstreetmap.org/wiki/Slippy_map_tilenames#Python

    """
    n = 2.0 ** zoom
    longitude = xtile / n * 360. - 180.
    latitude = np.degrees(np.arctan(np.sinh(np.pi * (1 - 2 * ytile / n))))

    return (latitude, longitude)


def get_tile_box(box_latlon, z):
    """Convert a box in geographical coordinates to a box in
    tile coordinates (integers), at a given zoom level.

    box_latlon is lat0, lon0, lat1, lon1.

    """
    lat0, lon0, lat1, lon1 = box_latlon
    x0, y0 = deg2num(lat0, lon0, z)
    x1, y1 = deg2num(lat1, lon1, z)
    return (x0, y0, x1, y1)


def get_tile_coords(lat, lon, z):
    """Convert geographical coordinates to tile coordinates (integers),
    at a given zoom level."""
    return deg2num(lat, lon, z, do_round=False)


def _box(*args):
    """Return a tuple (lat0, lon0, lat1, lon1) from a coordinate box that
    can be specified in multiple ways:

    A. box((lat0, lon0))  # nargs = 1
    B. box((lat0, lon0, lat1, lon1))  # nargs = 1
    C. box(lat0, lon0)  # nargs = 2
    D. box((lat0, lon0), (lat1, lon1))  # nargs = 2
    E. box(lat0, lon0, lat1, lon1)  # nargs = 4

    """
    nargs = len(args)
    assert nargs in (1, 2, 4)
    pos1 = None

    # Case A.
    if nargs == 1:
        assert hasattr(args[0], '__len__')
        pos = args[0]
        assert len(pos) in (2, 4)
        if len(pos) == 2:
            pos0 = pos
        elif len(pos) == 4:
            pos0 = pos[:2]
            pos1 = pos[2:]

    elif nargs == 2:
        # Case C.
        if not hasattr(args[0], '__len__'):
            pos0 = args[0], args[1]
        # Case D.
        else:
            pos0, pos1 = args[0], args[1]

    # Case E.
    elif nargs == 4:
        pos0 = args[0], args[1]
        pos1 = args[2], args[3]

    if pos1 is None:
        pos1 = pos0

    return (pos0[0], pos0[1], pos1[0], pos1[1])


def extend_box(box_latlon, margin=.1):
    """Extend a box in geographical coordinates with a relative margin."""
    (lat0, lon0, lat1, lon1) = box_latlon
    lat0, lat1 = min(lat0, lat1), max(lat0, lat1)
    lon0, lon1 = min(lon0, lon1), max(lon0, lon1)
    dlat = max((lat1 - lat0) * margin, 0.0005)
    dlon = max((lon1 - lon0) * margin, 0.0005 / np.cos(np.radians(lat0)))
    return (lat0 - dlat, lon0 - dlon,
            lat1 + dlat, lon1 + dlon)


# -----------------------------------------------------------------------------
# Main Map class
# -----------------------------------------------------------------------------
class Map(object):

    """Represent an OpenStreetMap image.

    Initialized as:

        map = Map((lat_min, lon_min, lat_max, lon_max), z=z)

    where the first argument is a box in geographical coordinates, and z
    is the zoom level (from minimum zoom 1 to maximum zoom 19).

    Methods:

    * To create a matplotlib plot: `ax = map.show_mpl()`.

    * To save a PNG: `map.save_png(filename)`.

    """

    def __init__(self, *args, **kwargs):
        """Create and fetch the map with a given box in geographical
        coordinates.

        Can be called with `Map(box, z=z)` or `Map(lat, lon, z=z)`.

        """
        z = kwargs.get('z', 18)
        margin = kwargs.get('margin', .05)

        box = _box(*args)
        if margin is not None:
            box = extend_box(box, margin)
        self.box = box

        self.z = self.get_allowed_zoom(z)
        if z > self.z:
            print('Lowered zoom level to keep map size reasonable. '
                  '(z = %d)' % self.z)
        else:
            self.z = z
        self.box_tile = get_tile_box(self.box, self.z)

        self.xmin = min(self.box_tile[0], self.box_tile[2])
        self.ymin = min(self.box_tile[1], self.box_tile[3])
        self.img = None
        self.fetch()

    def to_pixels(self, lat, lon=None):
        """Convert from geographical coordinates to pixels in the image."""
        return_2D = False
        if lon is None:
            if isinstance(lat, np.ndarray):
                assert lat.ndim == 2
                assert lat.shape[1] == 2
                lat, lon = lat.T
                return_2D = True
            else:
                lat, lon = lat
        x, y = get_tile_coords(lat, lon, self.z)
        px = (x - self.xmin) * TILE_SIZE
        py = (y - self.ymin) * TILE_SIZE
        if return_2D:
            return np.c_[px, py]
        else:
            return px, py

    def get_allowed_zoom(self, z=18):
        box_tile = get_tile_box(self.box, z)
        box = correct_box(box_tile, z)
        sx, sy = get_box_size(box)
        if sx * sy >= MAXTILES:
            z = self.get_allowed_zoom(z - 1)
        return z

    def fetch(self):
        """Fetch the image from OSM's servers."""
        if self.img is None:
            self.img = fetch_map(self.box_tile, self.z)
        self.w, self.h = self.img.size
        return self.img

    def show_mpl(self, ax=None, figsize=None, dpi=None, **imshow_kwargs):
        """Show the image in matplotlib.

        Parameters
        ----------
        ax : matplotlib axes, optional
            Matplotlib axes used to show the image.  If `None`, a
            a new figure is created.  Default is `None`.
        figsize, dpi : optional
            These arguments are passed as arguments for the created
            figure if `ax` is `None`.  Default is `None` for both
            parameters.
        **imshow_kwargs : optional
            All remaining keyword arguments are passed to matplotlib
            imshow.
        """
        if not ax:
            plt.figure(figsize=figsize, dpi=dpi)
            ax = plt.subplot(111)
            plt.xticks([])
            plt.yticks([])
            plt.grid(False)
            plt.xlim(0, self.w)
            plt.ylim(self.h, 0)
<<<<<<< HEAD
            plt.axis('off')
            plt.tight_layout()
        ax.imshow(self.img)
=======
            plt.axis('off');
            plt.tight_layout();
        ax.imshow(self.img, **imshow_kwargs);
>>>>>>> 18475831
        return ax

    def show_ipython(self):
        """Show the image in IPython as a PNG image."""
        png = image_to_png(self.img)
        display_png(png, raw=True)

    def to_pil(self):
        """Return the PIL image."""
        return self.img

    def to_numpy(self):
        """Return the image as a NumPy array."""
        return image_to_numpy(self.img)

    def save_png(self, filename):
        """Save the image to a PNG file."""
        png = image_to_png(self.img)
        with open(filename, 'wb') as f:
            f.write(png)<|MERGE_RESOLUTION|>--- conflicted
+++ resolved
@@ -349,15 +349,9 @@
             plt.grid(False)
             plt.xlim(0, self.w)
             plt.ylim(self.h, 0)
-<<<<<<< HEAD
             plt.axis('off')
             plt.tight_layout()
-        ax.imshow(self.img)
-=======
-            plt.axis('off');
-            plt.tight_layout();
-        ax.imshow(self.img, **imshow_kwargs);
->>>>>>> 18475831
+        ax.imshow(self.img, **imshow_kwargs)
         return ax
 
     def show_ipython(self):
